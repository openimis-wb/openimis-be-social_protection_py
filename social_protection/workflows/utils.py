--- conflicted
+++ resolved
@@ -54,16 +54,13 @@
         3. 'id' is field automatically added to DataFrame which is used for upload.
         4. If action is data upload then 'ID' unique identifier is required as well.
         """
+        
         df_headers = set(self.df.columns)
-<<<<<<< HEAD
-        schema_properties = set(self.schema.get('properties', {}).keys())
+        schema = json.loads(self.schema) if isinstance(self.schema, str) else self.schema
+        schema_properties = set(schema.get('properties', {}).keys())
         schema_properties.update(['recipient_info', 'group_code', 'individual_role'])
         required_headers = set(SocialProtectionConfig.beneficiary_base_fields)
-=======
-        schema = json.loads(self.schema) if isinstance(self.schema, str) else self.schema
-        schema_properties = set(schema.get('properties', {}).keys())
-        required_headers = {'first_name', 'last_name', 'dob', 'id'}
->>>>>>> adc947a1
+        
         if is_update:
             required_headers.add('ID')
 
